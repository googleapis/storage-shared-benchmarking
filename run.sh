#!/bin/bash
# Copyright 2022 Google LLC
#
# Licensed under the Apache License, Version 2.0 (the "License");
# you may not use this file except in compliance with the License.
# You may obtain a copy of the License at
#
#      http://www.apache.org/licenses/LICENSE-2.0
#
# Unless required by applicable law or agreed to in writing, software
# distributed under the License is distributed on an "AS IS" BASIS,
# WITHOUT WARRANTIES OR CONDITIONS OF ANY KIND, either express or implied.
# See the License for the specific language governing permissions and
# limitations under the License.

# e: will cause the script to fail if any program it calls fails
# u: will cause the script to fail if any variable is used but it is not defined
# o pipefail will cause the script to fail if the pipe fails
set -euo pipefail

function print_usage() {
  cat <<_EOM_
Usage: run.sh [options]
  Options:
    -h|--help                   Print this help message
    --workload_1=<lang>         Run workload 1 for <lang>
    --workload_2=<lang>         Run workload 2 for <lang>
    --workload_6=<lang>         Run workload 6 for <lang>
    --workload_4=<lang>         Run workload 4 for <lang>
    --workload_8=<lang>         Run workload 8 for <lang>
    --project=<project>         Use <project> as project to use for workloads
    --bucket=<bucket>           Use <bucket> as bucket to use for workloads
    --api=<api>                 Use <api> when executing workloads
    --samples=<samples>         Number of samples to report
    --workers=<workers>         Number of workers to use when running workload
    --object_size=<object_size> Object size to use when running workload
    --directory_num_objects     Number of objects in a directory (for workload 6)
    --region=<region>           Region used by workload7
    --upload_function=<fn>      Upload function name used by workload7
    --crc32c=<enabled>          Crc32c is enabled, disabled, random used by workload7
    --md5=<enabled>             Md5 is enabled, disabled, random used by workload7
    --minimum_read_offset=<int> Minimum read offset for range reads
    --maximum_read_offset=<int> Maximum read offset for range reads
    --write_buffer_size=<int>   Used when write buffer should contain the entire object (large object multipart uploads)
    --read_offset_quantum=<int> Quantum read offset for range reads
    --range_read_size=<int>     Range size to read from object for range reads
    --timeout=<duration>        Duration of time after which script should stop benchmarking and perform cleanup
    --warmup=<int>              Number of seconds that the cli should run to warmup before a workload
_EOM_
}

PARSED="$(getopt -a \
  --options="h" \
<<<<<<< HEAD
  --longoptions="help,workload_1:,workload_2:,workload_4:,workload_6:,workload_7,workload_8:,bidi_enabled:,,project:,bucket:,api:,samples:,object_size:,directory_num_objects:,samples:,workers:,region:,upload_function:,crc32c:,md5:,minimum_read_offset:,maximum_read_offset:,read_offset_quantum:,write_buffer_size:,range_read_size:,timeout:,warmup:" \
=======
  --longoptions="help,workload_1:,workload_2:,workload_4:,workload_6:,workload_8:,project:,bucket:,api:,samples:,object_size:,directory_num_objects:,samples:,workers:,region:,upload_function:,crc32c:,md5:,minimum_read_offset:,maximum_read_offset:,read_offset_quantum:,write_buffer_size:,range_read_size:,timeout:,warmup:" \
>>>>>>> d3b8d545
  --name="run.sh" \
  -- "$@")"
eval set -- "${PARSED}"
# Get absolute path to this script to call relative files
ROOT_PATH=$(dirname $(readlink -f "${BASH_SOURCE:-$0}"))
NVM_HOME="/root/.nvm"
WORKLOAD=
BIDI_ENABLED=
PROJECT=
BUCKET_NAME=
API=
OBJECT_SIZE=
DIR_NUM_OBJECTS=
SAMPLES=
WORKERS=
REGION=
UPLOAD_FUNCTION=
CRC32C="disabled"
MD5="disabled"
WRITE_BUFFER_SIZE=
MINIMUM_READ_OFFSET=
MAXIMUM_READ_OFFSET=
READ_OFFSET_QUANTUM=
RANGE_READ_SIZE=
TIMEOUT=
WARMUP=
FORWARD_ARGS=
while true; do
  case "$1" in
    -h | --help)
      print_usage
      exit 0
      ;;
    --workload_1)
      WORKLOAD="workload_1_$2"
      shift 2
      ;;
    --workload_2)
      WORKLOAD="workload_2_$2"
      shift 2
      ;;
    --workload_4)
      WORKLOAD="workload_4_$2"
      shift 2
      ;;
    --workload_6)
      WORKLOAD="workload_6_$2"
      shift 2
      ;;
    --workload_8)
      WORKLOAD="workload_8_$2"
      shift 2
      ;;
    --bidi_enabled)
      BIDI_ENABLED="$2"
      shift 2
      ;;
    --project)
      PROJECT="$2"
      shift 2
      ;;
    --bucket)
      BUCKET_NAME="$2"
      shift 2
      ;;
    --api)
      API="$2"
      shift 2
      ;;
    --object_size)
      OBJECT_SIZE="$2"
      shift 2
      ;;
    --samples)
      SAMPLES="$2"
      shift 2
      ;;
    --workers)
      WORKERS="$2"
      shift 2
      ;;
    --region)
      REGION="$2"
      shift 2
      ;;
    --upload_function)
      UPLOAD_FUNCTION="$2"
      shift 2
      ;;
    --crc32c)
      CRC32C="$2"
      shift 2
      ;;
    --md5)
      MD5="$2"
      shift 2
      ;;
    --minimum_read_offset)
      MINIMUM_READ_OFFSET="$2"
      shift 2
      ;;
    --maximum_read_offset)
      MAXIMUM_READ_OFFSET="$2"
      shift 2
      ;;
    --read_offset_quantum)
      READ_OFFSET_QUANTUM="$2"
      shift 2
      ;;
    --write_buffer_size)
      WRITE_BUFFER_SIZE="$2"
      shift 2
      ;;
    --range_read_size)
      RANGE_READ_SIZE="$2"
      shift 2
      ;;
    --timeout)
      TIMEOUT="$2"
      shift 2
      ;;
    --warmup)
      WARMUP="$2"
      shift 2
      ;;  
    --directory_num_objects)
      DIR_NUM_OBJECTS="$2"
      shift 2
      ;;
    --)
      # condition attempts to access $2 otherwise skip
      if [ ! -z "${2-}" ]; then
        FORWARD_ARGS="$2"
      fi
      shift
      break
      ;;
  esac
done

workload_1_golang() {
  golang_benchmark_cli -project "${PROJECT}" \
                       -bucket "${BUCKET_NAME}" \
                       -workers "${WORKERS}" \
                       -samples "${SAMPLES}" \
                       -object_size "${OBJECT_SIZE}" \
                       -api "${API}" \
                       -timeout "${TIMEOUT}"
}

workload_2_golang() {
  golang_benchmark_cli -project "${PROJECT}" \
                       -bucket "${BUCKET_NAME}" \
                       -workers "${WORKERS}" \
                       -samples "${SAMPLES}" \
                       -object_size "${OBJECT_SIZE}" \
                       -api "${API}" \
                       -timeout "${TIMEOUT}" \
                       -range_read_size "${RANGE_READ_SIZE}"
}

workload_6_golang() {
  golang_benchmark_cli -project "${PROJECT}" \
                       -bucket "${BUCKET_NAME}" \
                       -workers "${WORKERS}" \
                       -samples "${SAMPLES}" \
                       -object_size "${OBJECT_SIZE}" \
                       -api "${API}" \
                       -timeout "${TIMEOUT}" \
                       -workload 6 \
                       -directory_num_objects "${DIR_NUM_OBJECTS}"
}

workload_1_nodejs() {
  . $NVM_HOME/nvm.sh
  node /usr/bin/nodejs_benchmark_cli/build/cjs/internal-tooling/performanceTest.js --project "${PROJECT}" \
                                                                                     --bucket "${BUCKET_NAME}" \
                                                                                     --test_type "w1r3" \
                                                                                     --object_size "${OBJECT_SIZE}..${OBJECT_SIZE}" \
                                                                                     --workers "${WORKERS}" \
                                                                                     --output_type "cloud-monitoring" \
                                                                                     --samples "${SAMPLES}"
}

workload_2_nodejs() {
  . $NVM_HOME/nvm.sh
  node /usr/bin/nodejs_benchmark_cli/build/cjs/internal-tooling/performanceTest.js --project "${PROJECT}" \
                                                                                     --bucket "${BUCKET_NAME}" \
                                                                                     --test_type "range-read" \
                                                                                     --object_size "${OBJECT_SIZE}..${OBJECT_SIZE}" \
                                                                                     --range_read_size "${RANGE_READ_SIZE}" \
                                                                                     --workers "${WORKERS}" \
                                                                                     --output_type "cloud-monitoring" \
                                                                                     --samples "${SAMPLES}"
}

workload_1_python() {
  python3 /usr/bin/python_benchmark_cli/tests/perf/benchmarking.py --project "${PROJECT}" \
                                                                                     --bucket "${BUCKET_NAME}" \
                                                                                     --bucket_region "${REGION}" \
                                                                                     --test_type "w1r3" \
                                                                                     --object_size "${OBJECT_SIZE}..${OBJECT_SIZE}" \
                                                                                     --workers "${WORKERS}" \
                                                                                     --output_type "cloud-monitoring" \
                                                                                     --samples "${SAMPLES}"
}

workload_2_python() {
  python3 /usr/bin/python_benchmark_cli/tests/perf/benchmarking.py --project "${PROJECT}" \
                                                                                     --bucket "${BUCKET_NAME}" \
                                                                                     --bucket_region "${REGION}" \
                                                                                     --test_type "range" \
                                                                                     --object_size "${OBJECT_SIZE}..${OBJECT_SIZE}" \
                                                                                     --range_read_size "${RANGE_READ_SIZE}" \
                                                                                     --workers "${WORKERS}" \
                                                                                     --output_type "cloud-monitoring" \
                                                                                     --samples "${SAMPLES}"
}

workload_8_nodejs() {
  . $NVM_HOME/nvm.sh
  node /usr/bin/nodejs_benchmark_cli/build/internal-tooling/performanceTest.js --project "${PROJECT}" \
                                                                                     --bucket "${BUCKET_NAME}" \
                                                                                     --test_type "tm-chunked" \
                                                                                     --object_size "${OBJECT_SIZE}..${OBJECT_SIZE}" \
                                                                                     --range_read_size "${RANGE_READ_SIZE}" \
                                                                                     --workers "${WORKERS}" \
                                                                                     --output_type "cloud-monitoring" \
                                                                                     --samples "${SAMPLES}"
}

workload_1_java() {
  java -Dio.grpc.netty.shaded.io.netty.native.workdir=/ -Dorg.conscrypt.native.workdir=/ -jar /usr/bin/java-cli -project="${PROJECT}" \
                                -bucket="${BUCKET_NAME}" \
                                -test_type="w1r3" \
                                -api="${API}" \
                                -object_size="${OBJECT_SIZE}..${OBJECT_SIZE}" \
                                -workers="${WORKERS}" \
                                -samples="${SAMPLES}" \
                                -warmup="${WARMUP}"
}

<<<<<<< HEAD
workload_write_only_java() {
  java -Dio.grpc.netty.shaded.io.netty.native.workdir=/ -Dorg.conscrypt.native.workdir=/ -jar /usr/bin/java-cli -project="${PROJECT}" \
                                -bucket="${BUCKET_NAME}" \
                                -test_type="write-only" \
                                -api="${API}" \
                                -object_size="${OBJECT_SIZE}..${OBJECT_SIZE}" \
                                -workers="${WORKERS}" \
                                -samples="${SAMPLES}" \
                                -bidi_enabled="${BIDI_ENABLED}"
}

workload_7() {
  local OPTIONAL_BUFFER_SIZE_ARGS=
  if [ ! -z $WRITE_BUFFER_SIZE ]; then
    OPTIONAL_BUFFER_SIZE_ARGS="--minimum-write-buffer-size=${WRITE_BUFFER_SIZE} --maximum-write-buffer-size=${WRITE_BUFFER_SIZE}"
  fi
  local OPTIONAL_RANGE_READ_ARGS=
  if [ ! -z $MINIMUM_READ_OFFSET ] && \
     [ ! -z $MAXIMUM_READ_OFFSET ] && \
     [ ! -z $READ_OFFSET_QUANTUM ] && \
     [ ! -z $RANGE_READ_SIZE ]; then
      OPTIONAL_RANGE_READ_ARGS="--minimum-read-offset=${MINIMUM_READ_OFFSET} \
      --maximum-read-offset=${MAXIMUM_READ_OFFSET} \
      --read-offset-quantum=${READ_OFFSET_QUANTUM} \
      --minimum-read-size=${RANGE_READ_SIZE} \
      --maximum-read-size=${RANGE_READ_SIZE} \
      --read-size-quantum=${RANGE_READ_SIZE}"
  fi
  storage_throughput_vs_cpu_benchmark \
    --minimum-object-size="${OBJECT_SIZE}" \
    --maximum-object-size="${OBJECT_SIZE}" \
    --region="${REGION}" \
    --project-id="${PROJECT}" \
    --enabled-transports="${API}" \
    --minimum-sample-count="${SAMPLES}" \
    --maximum-sample-count="${SAMPLES}" \
    --upload-functions="${UPLOAD_FUNCTION}" \
    --enabled-crc32c="${CRC32C}" \
    --enabled-md5="${MD5}" \
    $OPTIONAL_BUFFER_SIZE_ARGS \
    $OPTIONAL_RANGE_READ_ARGS \
    $FORWARD_ARGS | \
    $ROOT_PATH/workload_7_output.awk
}

=======
>>>>>>> d3b8d545
# Perform workload
# TODO: This can fail without non-zero result causing silent failures
COMMAND="${WORKLOAD}"
eval $COMMAND<|MERGE_RESOLUTION|>--- conflicted
+++ resolved
@@ -51,11 +51,7 @@
 
 PARSED="$(getopt -a \
   --options="h" \
-<<<<<<< HEAD
-  --longoptions="help,workload_1:,workload_2:,workload_4:,workload_6:,workload_7,workload_8:,bidi_enabled:,,project:,bucket:,api:,samples:,object_size:,directory_num_objects:,samples:,workers:,region:,upload_function:,crc32c:,md5:,minimum_read_offset:,maximum_read_offset:,read_offset_quantum:,write_buffer_size:,range_read_size:,timeout:,warmup:" \
-=======
-  --longoptions="help,workload_1:,workload_2:,workload_4:,workload_6:,workload_8:,project:,bucket:,api:,samples:,object_size:,directory_num_objects:,samples:,workers:,region:,upload_function:,crc32c:,md5:,minimum_read_offset:,maximum_read_offset:,read_offset_quantum:,write_buffer_size:,range_read_size:,timeout:,warmup:" \
->>>>>>> d3b8d545
+  --longoptions="help,workload_1:,workload_2:,workload_4:,workload_6:,workload_8:,bidi_enabled:,project:,bucket:,api:,samples:,object_size:,directory_num_objects:,samples:,workers:,region:,upload_function:,crc32c:,md5:,minimum_read_offset:,maximum_read_offset:,read_offset_quantum:,write_buffer_size:,range_read_size:,timeout:,warmup:" \
   --name="run.sh" \
   -- "$@")"
 eval set -- "${PARSED}"
@@ -298,7 +294,6 @@
                                 -warmup="${WARMUP}"
 }
 
-<<<<<<< HEAD
 workload_write_only_java() {
   java -Dio.grpc.netty.shaded.io.netty.native.workdir=/ -Dorg.conscrypt.native.workdir=/ -jar /usr/bin/java-cli -project="${PROJECT}" \
                                 -bucket="${BUCKET_NAME}" \
@@ -309,43 +304,6 @@
                                 -samples="${SAMPLES}" \
                                 -bidi_enabled="${BIDI_ENABLED}"
 }
-
-workload_7() {
-  local OPTIONAL_BUFFER_SIZE_ARGS=
-  if [ ! -z $WRITE_BUFFER_SIZE ]; then
-    OPTIONAL_BUFFER_SIZE_ARGS="--minimum-write-buffer-size=${WRITE_BUFFER_SIZE} --maximum-write-buffer-size=${WRITE_BUFFER_SIZE}"
-  fi
-  local OPTIONAL_RANGE_READ_ARGS=
-  if [ ! -z $MINIMUM_READ_OFFSET ] && \
-     [ ! -z $MAXIMUM_READ_OFFSET ] && \
-     [ ! -z $READ_OFFSET_QUANTUM ] && \
-     [ ! -z $RANGE_READ_SIZE ]; then
-      OPTIONAL_RANGE_READ_ARGS="--minimum-read-offset=${MINIMUM_READ_OFFSET} \
-      --maximum-read-offset=${MAXIMUM_READ_OFFSET} \
-      --read-offset-quantum=${READ_OFFSET_QUANTUM} \
-      --minimum-read-size=${RANGE_READ_SIZE} \
-      --maximum-read-size=${RANGE_READ_SIZE} \
-      --read-size-quantum=${RANGE_READ_SIZE}"
-  fi
-  storage_throughput_vs_cpu_benchmark \
-    --minimum-object-size="${OBJECT_SIZE}" \
-    --maximum-object-size="${OBJECT_SIZE}" \
-    --region="${REGION}" \
-    --project-id="${PROJECT}" \
-    --enabled-transports="${API}" \
-    --minimum-sample-count="${SAMPLES}" \
-    --maximum-sample-count="${SAMPLES}" \
-    --upload-functions="${UPLOAD_FUNCTION}" \
-    --enabled-crc32c="${CRC32C}" \
-    --enabled-md5="${MD5}" \
-    $OPTIONAL_BUFFER_SIZE_ARGS \
-    $OPTIONAL_RANGE_READ_ARGS \
-    $FORWARD_ARGS | \
-    $ROOT_PATH/workload_7_output.awk
-}
-
-=======
->>>>>>> d3b8d545
 # Perform workload
 # TODO: This can fail without non-zero result causing silent failures
 COMMAND="${WORKLOAD}"
