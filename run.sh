--- conflicted
+++ resolved
@@ -50,11 +50,7 @@
 
 PARSED="$(getopt -a \
   --options="h" \
-<<<<<<< HEAD
-  --longoptions="help,workload_1:,workload_2:,workload_6:,workload_7,project:,bucket:,api:,samples:,object_size:,directory_num_objects:,samples:,workers:,region:,upload_function:,crc32c:,md5:,minimum_read_offset:,maximum_read_offset:,read_offset_quantum:,write_buffer_size:,range_read_size:,timeout:" \
-=======
-  --longoptions="help,workload_1:,workload_2:,workload_7,workload_8:,project:,bucket:,api:,samples:,object_size:,samples:,workers:,region:,upload_function:,crc32c:,md5:,minimum_read_offset:,maximum_read_offset:,read_offset_quantum:,write_buffer_size:,range_read_size:" \
->>>>>>> 91d41abd
+  --longoptions="help,workload_1:,workload_2:,workload_6:,workload_7,workload_8:,project:,bucket:,api:,samples:,object_size:,directory_num_objects:,samples:,workers:,region:,upload_function:,crc32c:,md5:,minimum_read_offset:,maximum_read_offset:,read_offset_quantum:,write_buffer_size:,range_read_size:,timeout:" \
   --name="run.sh" \
   -- "$@")"
 eval set -- "${PARSED}"
@@ -187,7 +183,6 @@
 
 workload_1_golang() {
   golang_benchmark_cli -project "${PROJECT}" \
-<<<<<<< HEAD
                        -bucket "${BUCKET_NAME}" \
                        -workers "${WORKERS}" \
                        -samples "${SAMPLES}" \
@@ -209,20 +204,14 @@
 
 workload_6_golang() {
   golang_benchmark_cli -project "${PROJECT}" \
-=======
->>>>>>> 91d41abd
                        -bucket "${BUCKET_NAME}" \
                        -workers "${WORKERS}" \
                        -samples "${SAMPLES}" \
                        -object_size "${OBJECT_SIZE}" \
-<<<<<<< HEAD
                        -api "${API}" \
                        -timeout "${TIMEOUT}" \
                        -workload 6 \
                        -directory_num_objects "${DIR_NUM_OBJECTS}"
-=======
-                       -api "${API}"
->>>>>>> 91d41abd
 }
 
 workload_1_nodejs() {
